package api

import (
	"context"
	"errors"
	"math"
	"net/http"
	"strings"
	"sync"
	"time"

	macaron "gopkg.in/macaron.v1"

	"github.com/grafana/metrictank/api/middleware"
	"github.com/grafana/metrictank/api/models"
	"github.com/grafana/metrictank/api/response"
	"github.com/grafana/metrictank/cluster"
	"github.com/grafana/metrictank/consolidation"
	"github.com/grafana/metrictank/expr"
	"github.com/grafana/metrictank/idx"
	"github.com/grafana/metrictank/mdata"
	"github.com/grafana/metrictank/stats"
	"github.com/grafana/metrictank/tracing"
	"github.com/grafana/metrictank/util"
	opentracing "github.com/opentracing/opentracing-go"
	tags "github.com/opentracing/opentracing-go/ext"
	"github.com/raintank/dur"
	"github.com/raintank/worldping-api/pkg/log"
)

var MissingOrgHeaderErr = errors.New("orgId not set in headers")
var MissingQueryErr = errors.New("missing query param")
var InvalidFormatErr = errors.New("invalid format specified")
var InvalidTimeRangeErr = errors.New("invalid time range requested")
var renderReqProxied = stats.NewCounter32("api.request.render.proxied")

var (
	// metric api.request.render.series is the number of series a /render request is handling.  This is the number
	// of metrics after all of the targets in the request have expanded by searching the index.
	reqRenderSeriesCount = stats.NewMeter32("api.request.render.series", false)

	// metric api.request.render.series is the number of targets a /render request is handling.
	reqRenderTargetCount = stats.NewMeter32("api.request.render.targets", false)

	// metric plan.run is the time spent running the plan for a request (function processing of all targets and runtime consolidation)
	planRunDuration = stats.NewLatencyHistogram15s32("plan.run")
)

type Series struct {
	Pattern string // pattern used for index lookup. typically user input like foo.{b,a}r.*
	Series  []idx.Node
	Node    cluster.Node
}

func (s *Server) findSeries(ctx context.Context, orgId int, patterns []string, seenAfter int64) ([]Series, error) {
	peers, err := cluster.MembersForQuery()
	if err != nil {
		log.Error(3, "HTTP findSeries unable to get peers, %s", err)
		return nil, err
	}
	log.Debug("HTTP findSeries for %v across %d instances", patterns, len(peers))
	var wg sync.WaitGroup

	responses := make(chan struct {
		series []Series
		err    error
	}, 1)
	findCtx, cancel := context.WithCancel(ctx)
	defer cancel()
	for _, peer := range peers {
		log.Debug("HTTP findSeries getting results from %s", peer.Name)
		wg.Add(1)
		if peer.IsLocal() {
			go func() {
				result, err := s.findSeriesLocal(findCtx, orgId, patterns, seenAfter)
				if err != nil {
					// cancel requests on all other peers.
					cancel()
				}
				responses <- struct {
					series []Series
					err    error
				}{result, err}
				wg.Done()
			}()
		} else {
			go func(peer cluster.Node) {
				result, err := s.findSeriesRemote(findCtx, orgId, patterns, seenAfter, peer)
				if err != nil {
					// cancel requests on all other peers.
					cancel()
				}
				responses <- struct {
					series []Series
					err    error
				}{result, err}
				wg.Done()
			}(peer)
		}
	}

	// wait for all findSeries goroutines to end, then close our responses channel
	go func() {
		wg.Wait()
		close(responses)
	}()

	series := make([]Series, 0)
	for resp := range responses {
		if resp.err != nil {
			return nil, err
		}
		series = append(series, resp.series...)
	}

	return series, nil
}

func (s *Server) findSeriesLocal(ctx context.Context, orgId int, patterns []string, seenAfter int64) ([]Series, error) {
	result := make([]Series, 0)
	for _, pattern := range patterns {
		select {
		case <-ctx.Done():
			//request canceled
			return nil, nil
		default:
		}
		_, span := tracing.NewSpan(ctx, s.Tracer, "findSeriesLocal")
		span.SetTag("org", orgId)
		span.SetTag("pattern", pattern)
		defer span.Finish()
		nodes, err := s.MetricIndex.Find(orgId, pattern, seenAfter)
		if err != nil {
			tags.Error.Set(span, true)
			return nil, response.NewError(http.StatusBadRequest, err.Error())
		}
		result = append(result, Series{
			Pattern: pattern,
			Node:    cluster.Manager.ThisNode(),
			Series:  nodes,
		})
		log.Debug("HTTP findSeries %d matches for %s found locally", len(nodes), pattern)
	}
	return result, nil
}

func (s *Server) findSeriesRemote(ctx context.Context, orgId int, patterns []string, seenAfter int64, peer cluster.Node) ([]Series, error) {
	log.Debug("HTTP Render querying %s/index/find for %d:%q", peer.Name, orgId, patterns)
	data := models.IndexFind{
		Patterns: patterns,
		OrgId:    orgId,
		From:     seenAfter,
	}
	buf, err := peer.Post(ctx, "findSeriesRemote", "/index/find", data)
	if err != nil {
		log.Error(4, "HTTP Render error querying %s/index/find: %q", peer.Name, err)
		return nil, err
	}
	select {
	case <-ctx.Done():
		//request canceled
		return nil, nil
	default:
	}
	resp := models.NewIndexFindResp()
	_, err = resp.UnmarshalMsg(buf)
	if err != nil {
		log.Error(4, "HTTP Find() error unmarshaling body from %s/index/find: %q", peer.Name, err)
		return nil, err
	}
	result := make([]Series, 0)
	for pattern, nodes := range resp.Nodes {
		result = append(result, Series{
			Pattern: pattern,
			Node:    peer,
			Series:  nodes,
		})
		log.Debug("HTTP findSeries %d matches for %s found on %s", len(nodes), pattern, peer.Name)
	}
	return result, nil
}

func (s *Server) renderMetrics(ctx *middleware.Context, request models.GraphiteRender) {
	span := opentracing.SpanFromContext(ctx.Req.Context())

	// note: the model is already validated to assure at least one of them has len >0
	if len(request.Targets) == 0 {
		request.Targets = request.TargetsRails
	}

	span.SetTag("from", request.FromTo.From)
	span.SetTag("until", request.FromTo.Until)
	span.SetTag("to", request.FromTo.To)
	span.SetTag("tz", request.FromTo.Tz)
	span.SetTag("mdp", request.MaxDataPoints)
	span.SetTag("targets", request.Targets)
	span.SetTag("format", request.Format)
	span.SetTag("noproxy", request.NoProxy)
	span.SetTag("process", request.Process)

	now := time.Now()
	defaultFrom := uint32(now.Add(-time.Duration(24) * time.Hour).Unix())
	defaultTo := uint32(now.Unix())
	fromUnix, toUnix, err := getFromTo(request.FromTo, now, defaultFrom, defaultTo)
	if err != nil {
		response.Write(ctx, response.NewError(http.StatusBadRequest, err.Error()))
		return
	}
	if fromUnix >= toUnix {
		response.Write(ctx, response.NewError(http.StatusBadRequest, InvalidTimeRangeErr.Error()))
		return
	}

	span.SetTag("fromUnix", fromUnix)
	span.SetTag("toUnix", toUnix)
	span.SetTag("span", toUnix-fromUnix)

	// render API is modeled after graphite, so from exclusive, to inclusive.
	// in MT, from is inclusive, to is exclusive (which is akin to slice syntax)
	// so we must adjust
	fromUnix += 1
	toUnix += 1

	exprs, err := expr.ParseMany(request.Targets)
	if err != nil {
		ctx.Error(http.StatusBadRequest, err.Error())
		return
	}

	reqRenderTargetCount.Value(len(request.Targets))

	if request.Process == "none" {
		ctx.Req.Request.Body = ctx.Body
		graphiteProxy.ServeHTTP(ctx.Resp, ctx.Req.Request)
		renderReqProxied.Inc()
		return
	}

	stable := request.Process == "stable"
	mdp := request.MaxDataPoints
	if request.NoProxy {
		// if this request is coming from graphite, we should not do runtime consolidation
		// as graphite needs high-res data to perform its processing.
		mdp = 0
	}
	plan, err := expr.NewPlan(exprs, fromUnix, toUnix, mdp, stable, nil)
	if err != nil {
		if fun, ok := err.(expr.ErrUnknownFunction); ok {
			if request.NoProxy {
				ctx.Error(http.StatusBadRequest, "localOnly requested, but the request cant be handled locally")
				return
			}
			newctx, span := tracing.NewSpan(ctx.Req.Context(), s.Tracer, "graphiteproxy")
			tags.SpanKindRPCClient.Set(span)
			tags.PeerService.Set(span, "graphite")
			ctx.Req = macaron.Request{ctx.Req.WithContext(newctx)}
			ctx.Req.Request.Body = ctx.Body
			graphiteProxy.ServeHTTP(ctx.Resp, ctx.Req.Request)
			if span != nil {
				span.Finish()
			}
			proxyStats.Miss(string(fun))
			renderReqProxied.Inc()
			return
		}
		ctx.Error(http.StatusBadRequest, err.Error())
		return
	}

	newctx, span := tracing.NewSpan(ctx.Req.Context(), s.Tracer, "executePlan")
	defer span.Finish()
	ctx.Req = macaron.Request{ctx.Req.WithContext(newctx)}
	out, err := s.executePlan(ctx.Req.Context(), ctx.OrgId, plan)
	if err != nil {
		tracing.Failure(span)
		tracing.Error(span, err)
		response.Write(ctx, response.WrapError(err))
		return
	}

	// check to see if the request has been canceled, if so abort now.
	select {
	case <-newctx.Done():
		//request canceled
		response.Write(ctx, response.RequestCanceledErr)
		return
	default:
	}

	noDataPoints := true
	for _, o := range out {
		if len(o.Datapoints) != 0 {
			noDataPoints = false
		}
	}
	if noDataPoints {
		span.SetTag("nodatapoints", true)
	}

	switch request.Format {
	case "msgp":
		response.Write(ctx, response.NewMsgp(200, models.SeriesByTarget(out)))
	case "pickle":
		response.Write(ctx, response.NewPickle(200, models.SeriesByTarget(out)))
	default:
		response.Write(ctx, response.NewFastJson(200, models.SeriesByTarget(out)))
	}
	plan.Clean()
}

func (s *Server) metricsFind(ctx *middleware.Context, request models.GraphiteFind) {
	now := time.Now()
	var defaultFrom, defaultTo uint32
	fromUnix, toUnix, err := getFromTo(request.FromTo, now, defaultFrom, defaultTo)
	if err != nil {
		response.Write(ctx, response.NewError(http.StatusBadRequest, err.Error()))
		return
	}
	nodes := make([]idx.Node, 0)
	reqCtx := ctx.Req.Context()
	series, err := s.findSeries(reqCtx, ctx.OrgId, []string{request.Query}, int64(fromUnix))
	if err != nil {
		response.Write(ctx, response.WrapError(err))
		return
	}

	// check to see if the request has been canceled, if so abort now.
	select {
	case <-reqCtx.Done():
		//request canceled
		response.Write(ctx, response.RequestCanceledErr)
		return
	default:
	}

	seenPaths := make(map[string]struct{})
	// different nodes may have overlapping data in their index.
	// maybe because they used to receive a certain shard but now dont. or because they host metrics under branches
	// that other nodes also host metrics under. It may even happen that a node has a leaf that for another
	// node is a branch, if the org has been sending improper data.  in this case there's no elegant way
	// to nicely handle this so we'll just ignore one of them like we ignore other paths we've already seen.
	for _, s := range series {
		for _, n := range s.Series {
			if _, ok := seenPaths[n.Path]; !ok {
				nodes = append(nodes, n)
				seenPaths[n.Path] = struct{}{}
			}
		}
	}

	switch request.Format {
	case "", "treejson", "json":
		response.Write(ctx, response.NewJson(200, findTreejson(request.Query, nodes), request.Jsonp))
	case "completer":
		response.Write(ctx, response.NewJson(200, findCompleter(nodes), request.Jsonp))
	case "pickle":
		response.Write(ctx, response.NewPickle(200, findPickle(nodes, request, fromUnix, toUnix)))
	}
}

func (s *Server) listLocal(orgId int) []idx.Archive {
	return s.MetricIndex.List(orgId)
}

func (s *Server) listRemote(ctx context.Context, orgId int, peer cluster.Node) ([]idx.Archive, error) {
	log.Debug("HTTP IndexJson() querying %s/index/list for %d", peer.Name, orgId)
	buf, err := peer.Post(ctx, "listRemote", "/index/list", models.IndexList{OrgId: orgId})
	if err != nil {
		log.Error(4, "HTTP IndexJson() error querying %s/index/list: %q", peer.Name, err)
		return nil, err
	}
	select {
	case <-ctx.Done():
		//request canceled
		return nil, nil
	default:
	}
	result := make([]idx.Archive, 0)
	for len(buf) != 0 {
		var def idx.Archive
		buf, err = def.UnmarshalMsg(buf)
		if err != nil {
			log.Error(3, "HTTP IndexJson() error unmarshaling body from %s/index/list: %q", peer.Name, err)
			return nil, err
		}
		result = append(result, def)
	}
	return result, nil
}

func (s *Server) metricsIndex(ctx *middleware.Context) {
	peers, err := cluster.MembersForQuery()
	if err != nil {
		response.Write(ctx, response.WrapError(err))
		return
	}
	reqCtx, cancel := context.WithCancel(ctx.Req.Context())
	defer cancel()
	responses := make(chan struct {
		series []idx.Archive
		err    error
	}, 1)
	var wg sync.WaitGroup
	for _, peer := range peers {
		wg.Add(1)
		if peer.IsLocal() {
			go func() {
				result := s.listLocal(ctx.OrgId)
				responses <- struct {
					series []idx.Archive
					err    error
				}{result, nil}
				wg.Done()
			}()
		} else {
			go func(peer cluster.Node) {
				result, err := s.listRemote(reqCtx, ctx.OrgId, peer)
				if err != nil {
					cancel()
				}
				responses <- struct {
					series []idx.Archive
					err    error
				}{result, err}
				wg.Done()
			}(peer)
		}
	}

	// wait for all list goroutines to end, then close our responses channel
	go func() {
		wg.Wait()
		close(responses)
	}()

	series := make([]idx.Archive, 0)
	seenDefs := make(map[string]struct{})
	for resp := range responses {
		if resp.err != nil {
			response.Write(ctx, response.WrapError(err))
			return
		}
		for _, def := range resp.series {
			if _, ok := seenDefs[def.Id]; !ok {
				series = append(series, def)
				seenDefs[def.Id] = struct{}{}
			}
		}
	}

	// check to see if the request has been canceled, if so abort now.
	select {
	case <-reqCtx.Done():
		//request canceled
		response.Write(ctx, response.RequestCanceledErr)
		return
	default:
	}

	response.Write(ctx, response.NewFastJson(200, models.MetricNames(series)))
}

func findCompleter(nodes []idx.Node) models.SeriesCompleter {
	var result = models.NewSeriesCompleter()
	for _, g := range nodes {
		c := models.SeriesCompleterItem{
			Path: string(g.Path),
		}

		if g.Leaf {
			c.IsLeaf = "1"
		} else {
			c.IsLeaf = "0"
		}

		i := strings.Index(c.Path, ";")
		if i == -1 {
			i = len(c.Path)
		}
		i = strings.LastIndex(c.Path[:i], ".")

		if i != -1 {
			c.Name = c.Path[i+1:]
		}
		result.Add(c)
	}

	return result
}

func findPickle(nodes []idx.Node, request models.GraphiteFind, fromUnix, toUnix uint32) models.SeriesPickle {
	result := make([]models.SeriesPickleItem, len(nodes))
	var intervals [][]int64
	if fromUnix != 0 && toUnix != 0 {
		intervals = [][]int64{{int64(fromUnix), int64(toUnix)}}
	}
	for i, g := range nodes {
		result[i] = models.NewSeriesPickleItem(g.Path, g.Leaf, intervals)
	}
	return result
}

var treejsonContext = make(map[string]int)

func findTreejson(query string, nodes []idx.Node) models.SeriesTree {
	tree := models.NewSeriesTree()
	seen := make(map[string]struct{})

	for _, g := range nodes {
		name := string(g.Path)
		i := strings.Index(name, ";")
		if i == -1 {
			i = len(name)
		}
		if i = strings.LastIndex(name[:i], "."); i != -1 {
			name = name[i+1:]
		}

		if _, ok := seen[name]; ok {
			continue
		}
		seen[name] = struct{}{}
		allowChildren := 0
		leaf := 0
		expandable := 0
		if g.HasChildren {
			allowChildren = 1
			expandable = 1
		}
		if g.Leaf {
			leaf = 1
		}

		t := models.SeriesTreeItem{
			ID:            g.Path,
			Context:       treejsonContext,
			Text:          name,
			AllowChildren: allowChildren,
			Expandable:    expandable,
			Leaf:          leaf,
		}
		tree.Add(&t)
	}
	return *tree
}

func (s *Server) metricsDelete(ctx *middleware.Context, req models.MetricsDelete) {
	peers := cluster.Manager.MemberList()
	peers = append(peers, cluster.Manager.ThisNode())
	log.Debug("HTTP metricsDelete for %v across %d instances", req.Query, len(peers))

	reqCtx, cancel := context.WithCancel(ctx.Req.Context())
	defer cancel()
	deleted := 0
	responses := make(chan struct {
		deleted int
		err     error
	}, len(peers))
	var wg sync.WaitGroup
	for _, peer := range peers {
		log.Debug("HTTP metricsDelete getting results from %s", peer.Name)
		wg.Add(1)
		if peer.IsLocal() {
			go func() {
				result, err := s.metricsDeleteLocal(ctx.OrgId, req.Query)
				var e error
				if err != nil {
					cancel()
					if strings.Contains(err.Error(), "Index is corrupt") {
						e = response.NewError(http.StatusInternalServerError, err.Error())
					} else {
						e = response.NewError(http.StatusBadRequest, err.Error())
					}
				}
				responses <- struct {
					deleted int
					err     error
				}{result, e}
				wg.Done()
			}()
		} else {
			go func(peer cluster.Node) {
				result, err := s.metricsDeleteRemote(reqCtx, ctx.OrgId, req.Query, peer)
				if err != nil {
					cancel()
				}
				responses <- struct {
					deleted int
					err     error
				}{result, err}
				wg.Done()
			}(peer)
		}
	}

	// wait for all metricsDelete goroutines to end, then close our responses channel
	go func() {
		wg.Wait()
		close(responses)
	}()

	for resp := range responses {
		if resp.err != nil {
			response.Write(ctx, response.WrapError(resp.err))
			return
		}
		deleted += resp.deleted
	}

	// check to see if the request has been canceled, if so abort now.
	select {
	case <-reqCtx.Done():
		//request canceled
		response.Write(ctx, response.RequestCanceledErr)
		return
	default:
	}

	resp := models.MetricsDeleteResp{
		DeletedDefs: deleted,
	}

	response.Write(ctx, response.NewJson(200, resp, ""))
}

func (s *Server) metricsDeleteLocal(orgId int, query string) (int, error) {
	defs, err := s.MetricIndex.Delete(orgId, query)
	return len(defs), err
}

func (s *Server) metricsDeleteRemote(ctx context.Context, orgId int, query string, peer cluster.Node) (int, error) {
	log.Debug("HTTP metricDelete calling %s/index/delete for %d:%q", peer.Name, orgId, query)

	body := models.IndexDelete{
		Query: query,
		OrgId: orgId,
	}
	buf, err := peer.Post(ctx, "metricsDeleteRemote", "/index/delete", body)
	if err != nil {
		log.Error(4, "HTTP metricDelete error querying %s/index/delete: %q", peer.Name, err)
		return 0, err
	}

	select {
	case <-ctx.Done():
		//request canceled
		return 0, nil
	default:
	}

	resp := models.MetricsDeleteResp{}
	_, err = resp.UnmarshalMsg(buf)
	if err != nil {
		log.Error(4, "HTTP metricDelete error unmarshaling body from %s/index/delete: %q", peer.Name, err)
		return 0, err
	}

	return resp.DeletedDefs, nil
}

// executePlan looks up the needed data, retrieves it, and then invokes the processing
// note if you do something like sum(foo.*) and all of those metrics happen to be on another node,
// we will collect all the indidividual series from the peer, and then sum here. that could be optimized
func (s *Server) executePlan(ctx context.Context, orgId int, plan expr.Plan) ([]models.Series, error) {

	minFrom := uint32(math.MaxUint32)
	var maxTo uint32
	var reqs []models.Req

	// note that different patterns to query can have different from / to, so they require different index lookups
	// e.g. target=movingAvg(foo.*, "1h")&target=foo.*
	// note that in this case we fetch foo.* twice. can be optimized later
	for _, r := range plan.Reqs {
<<<<<<< HEAD
		var err error
		var series []Series
		const SeriesByTagIdent = "seriesByTag("
		if strings.HasPrefix(r.Query, SeriesByTagIdent) {
			startPos := len(SeriesByTagIdent)
			endPos := strings.LastIndex(r.Query, ")")
			exprs := strings.Split(r.Query[startPos:endPos], ",")
			// Trim quotes
			for i, e := range exprs {
				exprs[i] = e[1 : len(e)-1]
			}
			series, err = s.clusterFindByTag(ctx, orgId, exprs, int64(r.From))
		} else {
			series, err = s.findSeries(ctx, orgId, []string{r.Query}, int64(r.From))
		}
=======
		select {
		case <-ctx.Done():
			//request canceled
			return nil, nil
		default:
		}
		series, err := s.findSeries(ctx, orgId, []string{r.Query}, int64(r.From))
>>>>>>> e8eefaf3
		if err != nil {
			return nil, err
		}

		minFrom = util.Min(minFrom, r.From)
		maxTo = util.Max(maxTo, r.To)

		for _, s := range series {
			for _, metric := range s.Series {
				for _, archive := range metric.Defs {
					cons := r.Cons
					consReq := r.Cons
					if consReq == 0 {
						// unless the user overrode the consolidation to use via a consolidateBy
						// we will use the primary method dictated by the storage-aggregations rules
						// note:
						// * we can't just let the expr library take care of normalization, as we may have to fetch targets
						//   from cluster peers; it's more efficient to have them normalize the data at the source.
						// * a pattern may expand to multiple series, each of which can have their own aggregation method.
						fn := mdata.Aggregations.Get(archive.AggId).AggregationMethod[0]
						cons = consolidation.Consolidator(fn) // we use the same number assignments so we can cast them
					}

					newReq := models.NewReq(
						archive.Id, archive.NameWithTags(), r.Query, r.From, r.To, plan.MaxDataPoints, uint32(archive.Interval), cons, consReq, s.Node, archive.SchemaId, archive.AggId)
					reqs = append(reqs, newReq)
				}
			}
		}
	}

	select {
	case <-ctx.Done():
		//request canceled
		return nil, nil
	default:
	}

	reqRenderSeriesCount.Value(len(reqs))
	if len(reqs) == 0 {
		return nil, nil
	}

	// note: if 1 series has a movingAvg that requires a long time range extension, it may push other reqs into another archive. can be optimized later
	reqs, pointsFetch, pointsReturn, err := alignRequests(uint32(time.Now().Unix()), minFrom, maxTo, reqs)
	if err != nil {
		log.Error(3, "HTTP Render alignReq error: %s", err)
		return nil, err
	}
	span := opentracing.SpanFromContext(ctx)
	span.SetTag("points_fetch", pointsFetch)
	span.SetTag("points_return", pointsReturn)

	if LogLevel < 2 {
		for _, req := range reqs {
			log.Debug("HTTP Render %s - arch:%d archI:%d outI:%d aggN: %d from %s", req, req.Archive, req.ArchInterval, req.OutInterval, req.AggNum, req.Node.Name)
		}
	}

	out, err := s.getTargets(ctx, reqs)
	if err != nil {
		log.Error(3, "HTTP Render %s", err.Error())
		return nil, err
	}

	out = mergeSeries(out)

	// instead of waiting for all data to come in and then start processing everything, we could consider starting processing earlier, at the risk of doing needless work
	// if we need to cancel the request due to a fetch error

	data := make(map[expr.Req][]models.Series)
	for _, serie := range out {
		q := expr.NewReq(serie.QueryPatt, serie.QueryFrom, serie.QueryTo, serie.QueryCons)
		data[q] = append(data[q], serie)
	}

	preRun := time.Now()
	out, err = plan.Run(data)
	planRunDuration.Value(time.Since(preRun))
	return out, err
}

func getFromTo(ft models.FromTo, now time.Time, defaultFrom, defaultTo uint32) (uint32, uint32, error) {
	loc, err := getLocation(ft.Tz)
	if err != nil {
		return 0, 0, err
	}

	from := ft.From
	to := ft.To
	if to == "" {
		to = ft.Until
	}

	fromUnix, err := dur.ParseDateTime(from, loc, now, defaultFrom)
	if err != nil {
		return 0, 0, err
	}

	toUnix, err := dur.ParseDateTime(to, loc, now, defaultTo)
	if err != nil {
		return 0, 0, err
	}

	return fromUnix, toUnix, nil
}

func getLocation(desc string) (*time.Location, error) {
	switch desc {
	case "":
		return timeZone, nil
	case "local":
		return time.Local, nil
	}
	return time.LoadLocation(desc)
}

func (s *Server) graphiteTagDetails(ctx *middleware.Context, request models.GraphiteTagDetails) {
	tag := ctx.Params(":tag")
	if len(tag) <= 0 {
		response.Write(ctx, response.NewError(http.StatusBadRequest, "not tag specified"))
		return
	}
	reqCtx := ctx.Req.Context()
	tagValues, err := s.clusterTagDetails(reqCtx, ctx.OrgId, tag, request.Filter, request.From)
	if err != nil {
		response.Write(ctx, response.WrapError(err))
		return
	}

	select {
	case <-reqCtx.Done():
		//request canceled
		response.Write(ctx, response.RequestCanceledErr)
		return
	default:
	}

	resp := models.GraphiteTagDetailsResp{
		Tag:    tag,
		Values: make([]models.GraphiteTagDetailsValueResp, 0, len(tagValues)),
	}

	for k, v := range tagValues {
		resp.Values = append(resp.Values, models.GraphiteTagDetailsValueResp{
			Value: k,
			Count: v,
		})
	}

	response.Write(ctx, response.NewJson(200, resp, ""))
}

func (s *Server) clusterTagDetails(ctx context.Context, orgId int, tag, filter string, from int64) (map[string]uint64, error) {
	result, err := s.MetricIndex.TagDetails(orgId, tag, filter, from)
	if err != nil {
		return nil, err
	}
	if result == nil {
		result = make(map[string]uint64)
	}
	select {
	case <-ctx.Done():
		//request canceled
		return nil, nil
	default:
	}

	data := models.IndexTagDetails{OrgId: orgId, Tag: tag, Filter: filter, From: from}
	resps, err := s.peerQuery(ctx, data, "clusterTagDetails", "/index/tag_details")
	if err != nil {
		return nil, err
	}
	select {
	case <-ctx.Done():
		//request canceled
		return nil, nil
	default:
	}
	resp := models.IndexTagDetailsResp{}
	for _, r := range resps {
		_, err = resp.UnmarshalMsg(r.buf)
		if err != nil {
			return nil, err
		}
		for k, v := range resp.Values {
			result[k] = result[k] + v
		}
	}

	return result, nil
}

func (s *Server) graphiteTagFindSeries(ctx *middleware.Context, request models.GraphiteTagFindSeries) {
	reqCtx := ctx.Req.Context()
	series, err := s.clusterFindByTag(reqCtx, ctx.OrgId, request.Expr, request.From)
	if err != nil {
		response.Write(ctx, response.WrapError(err))
		return
	}

<<<<<<< HEAD
	seriesNames := make([]string, 0, len(series))
	for _, serie := range series {
		seriesNames = append(seriesNames, serie.Pattern)
	}
	response.Write(ctx, response.NewJson(200, seriesNames, ""))
=======
	select {
	case <-reqCtx.Done():
		//request canceled
		response.Write(ctx, response.RequestCanceledErr)
		return
	default:
	}

	response.Write(ctx, response.NewJson(200, series, ""))
>>>>>>> e8eefaf3
}

func (s *Server) clusterFindByTag(ctx context.Context, orgId int, expressions []string, from int64) ([]Series, error) {
	seriesSet := make(map[string]Series)

	result, err := s.MetricIndex.FindByTag(orgId, expressions, from)
	if err != nil {
		return nil, err
	}

	select {
	case <-ctx.Done():
		//request canceled
		return nil, nil
	default:
	}

	for _, series := range result {
		seriesSet[series.Path] = Series{
			Pattern: series.Path,
			Node:    cluster.Manager.ThisNode(),
			Series:  []idx.Node{series},
		}
	}

	data := models.IndexFindByTag{OrgId: orgId, Expr: expressions, From: from}
	resps, err := s.peerQuery(ctx, data, "clusterFindByTag", "/index/find_by_tag")
	if err != nil {
		return nil, err
	}

<<<<<<< HEAD
	for _, r := range resps {
		resp := models.IndexFindByTagResp{}
		_, err = resp.UnmarshalMsg(r.buf)
=======
	select {
	case <-ctx.Done():
		//request canceled
		return nil, nil
	default:
	}

	resp := models.IndexFindByTagResp{}
	for _, buf := range bufs {
		_, err = resp.UnmarshalMsg(buf)
>>>>>>> e8eefaf3
		if err != nil {
			return nil, err
		}
		for _, series := range resp.Metrics {
			seriesSet[series.Path] = Series{
				Pattern: series.Path,
				Node:    r.peer,
				Series:  []idx.Node{series},
			}
		}
	}

	series := make([]Series, 0, len(seriesSet))
	for _, s := range seriesSet {
		series = append(series, s)
	}

	return series, nil
}

func (s *Server) graphiteTags(ctx *middleware.Context, request models.GraphiteTags) {
	reqCtx := ctx.Req.Context()
	tags, err := s.clusterTags(reqCtx, ctx.OrgId, request.Filter, request.From)
	if err != nil {
		response.Write(ctx, response.WrapError(err))
		return
	}

	select {
	case <-reqCtx.Done():
		//request canceled
		response.Write(ctx, response.RequestCanceledErr)
		return
	default:
	}

	var resp models.GraphiteTagsResp
	for _, tag := range tags {
		resp = append(resp, models.GraphiteTagResp{Tag: tag})
	}
	response.Write(ctx, response.NewJson(200, resp, ""))
}

func (s *Server) clusterTags(ctx context.Context, orgId int, filter string, from int64) ([]string, error) {
	result, err := s.MetricIndex.Tags(orgId, filter, from)
	if err != nil {
		return nil, err
	}
	select {
	case <-ctx.Done():
		//request canceled
		return nil, nil
	default:
	}

	tagSet := make(map[string]struct{}, len(result))
	for _, tag := range result {
		tagSet[tag] = struct{}{}
	}

	data := models.IndexTags{OrgId: orgId, Filter: filter, From: from}
	resps, err := s.peerQuery(ctx, data, "clusterTags", "/index/tags")
	if err != nil {
		return nil, err
	}

	select {
	case <-ctx.Done():
		//request canceled
		return nil, nil
	default:
	}

	resp := models.IndexTagsResp{}
	for _, r := range resps {
		_, err = resp.UnmarshalMsg(r.buf)
		if err != nil {
			return nil, err
		}
		for _, tag := range resp.Tags {
			tagSet[tag] = struct{}{}
		}
	}

	tags := make([]string, 0, len(tagSet))
	for t := range tagSet {
		tags = append(tags, t)
	}

	return tags, nil
}<|MERGE_RESOLUTION|>--- conflicted
+++ resolved
@@ -671,7 +671,12 @@
 	// e.g. target=movingAvg(foo.*, "1h")&target=foo.*
 	// note that in this case we fetch foo.* twice. can be optimized later
 	for _, r := range plan.Reqs {
-<<<<<<< HEAD
+		select {
+		case <-ctx.Done():
+			//request canceled
+			return nil, nil
+		default:
+		}
 		var err error
 		var series []Series
 		const SeriesByTagIdent = "seriesByTag("
@@ -687,15 +692,6 @@
 		} else {
 			series, err = s.findSeries(ctx, orgId, []string{r.Query}, int64(r.From))
 		}
-=======
-		select {
-		case <-ctx.Done():
-			//request canceled
-			return nil, nil
-		default:
-		}
-		series, err := s.findSeries(ctx, orgId, []string{r.Query}, int64(r.From))
->>>>>>> e8eefaf3
 		if err != nil {
 			return nil, err
 		}
@@ -897,23 +893,18 @@
 		return
 	}
 
-<<<<<<< HEAD
+	select {
+	case <-reqCtx.Done():
+		//request canceled
+		response.Write(ctx, response.RequestCanceledErr)
+		return
+	default:
+	}
 	seriesNames := make([]string, 0, len(series))
 	for _, serie := range series {
 		seriesNames = append(seriesNames, serie.Pattern)
 	}
 	response.Write(ctx, response.NewJson(200, seriesNames, ""))
-=======
-	select {
-	case <-reqCtx.Done():
-		//request canceled
-		response.Write(ctx, response.RequestCanceledErr)
-		return
-	default:
-	}
-
-	response.Write(ctx, response.NewJson(200, series, ""))
->>>>>>> e8eefaf3
 }
 
 func (s *Server) clusterFindByTag(ctx context.Context, orgId int, expressions []string, from int64) ([]Series, error) {
@@ -945,22 +936,16 @@
 		return nil, err
 	}
 
-<<<<<<< HEAD
+	select {
+	case <-ctx.Done():
+		//request canceled
+		return nil, nil
+	default:
+	}
+
 	for _, r := range resps {
 		resp := models.IndexFindByTagResp{}
 		_, err = resp.UnmarshalMsg(r.buf)
-=======
-	select {
-	case <-ctx.Done():
-		//request canceled
-		return nil, nil
-	default:
-	}
-
-	resp := models.IndexFindByTagResp{}
-	for _, buf := range bufs {
-		_, err = resp.UnmarshalMsg(buf)
->>>>>>> e8eefaf3
 		if err != nil {
 			return nil, err
 		}
